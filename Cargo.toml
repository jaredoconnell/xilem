[package]
name = "xilem"
version = "0.1.0"
edition = "2021"

# This is just a bin for now but will be a lib + examples soon

[features]
default = ["x11"]

gtk = ["glazier/gtk"]
x11 = ["glazier/x11"]
wayland = ["glazier/wayland"]

[dependencies]
<<<<<<< HEAD
vello = { git = "https://github.com/linebender/vello" }
=======
vello = { git = "https://github.com/linebender/vello", rev = "f36e455" }
>>>>>>> 2f405a84
wgpu = "0.14"
raw-window-handle = "0.5"
png = "0.16.2"
rand = "0.7.3"
roxmltree = "0.13"
swash = "0.1.4"
bytemuck = { version = "1.7.2", features = ["derive"] }
parley = { git = "https://github.com/dfrg/parley" }
tokio = { version = "1.21", features = ["full"] }
futures-task = "0.3"
bitflags = "1.3.2"
tracing = "0.1.37"
test-log = "0.2.11"
env_logger = "0.10.0"
accesskit = "0.8.1"

[dependencies.glazier]
git = "https://github.com/linebender/glazier"
rev = "bb48024"
default-features = false
features = ["accesskit"]

[patch."https://github.com/dfrg/fount"]
fount = { git = "https://github.com/jneem/fount", rev = "361c76f" }

[patch.crates-io]
# Required for metal support to work on wgpu
# TODO: remove when wgpu is upgraded to 0.15
naga = { git = "https://github.com/gfx-rs/naga", rev="ddcd5d3121150b2b1beee6e54e9125ff31aaa9a2" }<|MERGE_RESOLUTION|>--- conflicted
+++ resolved
@@ -13,11 +13,7 @@
 wayland = ["glazier/wayland"]
 
 [dependencies]
-<<<<<<< HEAD
-vello = { git = "https://github.com/linebender/vello" }
-=======
 vello = { git = "https://github.com/linebender/vello", rev = "f36e455" }
->>>>>>> 2f405a84
 wgpu = "0.14"
 raw-window-handle = "0.5"
 png = "0.16.2"
