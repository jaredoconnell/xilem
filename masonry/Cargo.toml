--- conflicted
+++ resolved
@@ -54,12 +54,9 @@
 cursor-icon = "1.1.0"
 dpi.workspace = true
 nv-flip.workspace = true
-<<<<<<< HEAD
 taffy.workspace = true
-=======
 tracing-tracy = { version = "0.11.3", optional = true }
 wgpu-profiler = { optional = true, version = "0.17.0", default-features = false }
->>>>>>> 3ba0df60
 
 [target.'cfg(target_arch = "wasm32")'.dependencies]
 web-time.workspace = true
